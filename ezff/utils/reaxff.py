import numpy as np
import itertools
import math

class reax_forcefield:
    """
    ReaxFF forcefield class. Used for generating ReaxFF templates
    """
    def __init__(self,filename = None, template = 'ff.template.generated', ranges = 'param_ranges'):
        """
        :param filename: ReaxFF forcefield filename
        :type filename: str

        :param template: ReaxFF forcefield template filename
        :type template: str

        :param ranges: File containing the lower and upper bounds for decision variables
        :type ranges: str
        """
        self.params_write = []
        self.template = template
        self.ranges = ranges
        if not filename is None:
            self.read_forcefield(filename)

    def read_forcefield(self,filename):
        """
        Read ReaxFF forcefield

        :param filename: ReaxFF forcefield filename
        :type filename: str
        """
        fffile = open(filename,'r')
        ff = fffile.readlines()
        fffile.close()
        self.full = ff

        # Split forcefield
        self.split_forcefield()
        return

    def split_forcefield(self):
        """
        Split ReaxFF forcefield into sections corresponding to general, one-body, two-body, three-body, four-body, offdiagonal and H-bond sections
        """
        header, general, onebody, twobody, offdiagonal, threebody, fourbody, hbond = [], [], [], [], [], [], [], []
        counter = 0
        ff = self.full

        # Read HEADER line
        header = ff[0]
        counter += 1

        num_general = int(ff[counter].strip().split()[0])
        general_string = ff[counter:counter+num_general+1] # one for the header another for the number of parameters
        for line in general_string:
            general.append(line.strip().split())
        counter += (num_general + 1)

        num_onebody = int(ff[counter].strip().split()[0])
        onebody_string = ff[counter:counter+(num_onebody*4)+4] # one for the header another for the number of parameters
        for line in onebody_string:
            onebody.append(line.strip().split())
        counter += ((num_onebody*4) + 4)

        num_twobody = int(ff[counter].strip().split()[0])
        twobody_string = ff[counter:counter+(num_twobody*2)+2] # one for the header another for the number of parameters
        for line in twobody_string:
            twobody.append(line.strip().split())
        counter += ((num_twobody*2) + 2)

        num_offdiagonal = int(ff[counter].strip().split()[0])
        offdiagonal_string = ff[counter:counter+(num_offdiagonal*1)+1] # one for the header another for the number of parameters
        for line in offdiagonal_string:
            offdiagonal.append(line.strip().split())
        counter += ((num_offdiagonal*1) + 1)

        num_threebody = int(ff[counter].strip().split()[0])
        threebody_string = ff[counter:counter+(num_threebody*1)+1] # one for the header another for the number of parameters
        for line in threebody_string:
            threebody.append(line.strip().split())
        counter += ((num_threebody*1) + 1)

        num_fourbody = int(ff[counter].strip().split()[0])
        fourbody_string = ff[counter:counter+(num_fourbody*1)+1] # one for the header another for the number of parameters
        for line in fourbody_string:
            fourbody.append(line.strip().split())
        counter += ((num_fourbody*1) + 1)

        num_hbond = int(ff[counter].strip().split()[0])
        hbond_string = ff[counter:counter+(num_hbond*1)+1] # one for the header another for the number of parameters
        for line in hbond_string:
            hbond.append(line.strip().split())
        counter += ((num_hbond*1) + 1)

        self.header = header
        self.general = general
        self.onebody = onebody
        self.twobody = twobody
        self.offdiagonal = offdiagonal
        self.threebody = threebody
        self.fourbody = fourbody
        self.hbond = hbond


    def get_element_number(self,element):
        """
        Get the numerical index of an element in the ReaxFF forcefield file

        :param element: Chemical symbol for the element
        :type element: str
        """
        new_onebody = self.onebody[4::4]
        for i in range(len(new_onebody)):
            if new_onebody[i][0].lower().upper() == element.lower().upper():
                return i+1
        return 0

    def template_qeq(self, e1, bounds):
       """
       Generate decision variable for electrostatic energy equation for a particular element

       :param e1: Chemical symbol for element 1
       :type e1: str

       :param bounds: Maximum deviation allowed for each decision variable from its current value in the forcefield
       :type bounds: float

       """
       ie1 = self.get_element_number(e1)
       if ie1 == 0: return

       # gamma, chi and eta
       for index, line in enumerate(self.onebody[4::4]):
           if (line[0] == e1):
               break
       line_number = 3 + (4*index) + 1

       gamma = float(self.onebody[line_number-1][6-1]) #  6th term, -1 for 0 indexing
       chi   = float(self.onebody[line_number][14-8-1]) # 14th term, -8 for previous line, -1 for 0 indexing
       eta   = float(self.onebody[line_number][15-8-1]) # 15th term, -8 for previous line, -1 for 0 indexing

       # gamma
       self.onebody[line_number-1][6-1] = '<<gam_'+e1+'_'+'>>'
       delta = bounds * np.absolute(gamma)
       self.params_write.append(['gam_'+e1, str(gamma-delta), str(gamma+delta)])

       # chi
       self.onebody[line_number][14-8-1] = '<<chi_'+e1+'_'+'>>'
       delta = bounds * np.absolute(chi)
       self.params_write.append(['chi_'+e1, str(chi-delta), str(chi+delta)])

       # eta
       self.onebody[line_number][15-8-1] = '<<eta_'+e1+'_'+'>>'
       delta = bounds * np.absolute(eta)
       self.params_write.append(['eta_'+e1, str(eta-delta), str(eta+delta)])

       return

    def template_bond_order(self, e1, e2, double_bond = False, triple_bond = False, bounds = 0.1):
        """
        Generate decision variables in the bond-order equation for bonds between two elements

        :param e1: Chemical symbol for element 1
        :type e1: str

        :param e2: Chemical symbol for element 2
        :type e2: str

        :param bounds: Maximum deviation allowed for each decision variable from its current value in the forcefield
        :type bounds: float

        :param double_bond: Flag for the presence of a double-bond between elements e1 and e2
        :type double_bond: bool

        :param triple_bond: Flag for the presence of a triple-bond between elements e1 and e2
        :type triple_bond: bool

        """
        ie1, ie2 = self.get_element_number(e1), self.get_element_number(e2)

        #-------------------#
        #--- SINGLE BOND ---#
        #-------------------#

        # PBO1 and PBO2
        for index, line in enumerate(self.twobody[2::2]):
            if (int(line[0]) == ie1 and int(line[1]) == ie2) or (int(line[0]) == ie2 and int(line[1]) == ie1):
                break
        line_number = (2 + (2*index) + 1)

        #PBO1
        PBO1 = float(self.twobody[line_number][13-8-1]) # 13th term, -8 for previous line, -1 for 0 indexing
        delta = bounds * np.absolute(PBO1)
        self.twobody[line_number][13-8-1] = '<<PBO1_'+e1+'_'+e2+'>>'
        self.params_write.append(['PBO1_'+e1+'_'+e2, str(PBO1-delta), str(PBO1+delta)])

        #PBO2
        PBO2 = float(self.twobody[line_number][14-8-1]) # 14th term, -8 for previous line, -1 for 0 indexing
        delta = bounds * np.absolute(PBO2)
        self.twobody[line_number][14-8-1] = '<<PBO2_'+e1+'_'+e2+'>>'
        self.params_write.append(['PBO2_'+e1+'_'+e2, str(PBO2-delta), str(PBO2+delta)])

        # ro_sigma
        for index, line in enumerate(self.offdiagonal[1:]):
            if (int(line[0]) == ie1 and int(line[1]) == ie2) or (int(line[0]) == ie2 and int(line[1]) == ie1):
                break
        line_number = (1 + (1*index))

        # ro_sigma
        ro_sigma = float(self.offdiagonal[line_number][4+2-1])  # 4th term, +2 for atom indices, -1 for 0 indexing
        delta = bounds * np.absolute(ro_sigma)
        self.offdiagonal[line_number][4+2-1] = '<<ro_sigma_'+e1+'_'+e2+'>>'
        self.params_write.append(['ro_sigma_'+e1+'_'+e2, str(ro_sigma-delta), str(ro_sigma+delta)])



        #-------------------#
        #--- DOUBLE BOND ---#
        #-------------------#
        if double_bond:
            # PBO1 and PBO2
            for index, line in enumerate(self.twobody[2::2]):
                if (int(line[0]) == ie1 and int(line[1]) == ie2) or (int(line[0]) == ie2 and int(line[1]) == ie1):
                    break
            line_number = (2 + (2*index) + 1)

            #PBO3
            PBO3 = float(self.twobody[line_number][10-8-1]) # 10th term, -8 for previous line, -1 for 0 indexing
            delta = bounds * np.absolute(PBO3)
            self.twobody[line_number][10-8-1] = '<<PBO3_'+e1+'_'+e2+'>>'
            self.params_write.append(['PBO3_'+e1+'_'+e2, str(PBO3-delta), str(PBO3+delta)])

            #PBO4
            PBO4 = float(self.twobody[line_number][11-8-1]) # 11th term, -8 for previous line, -1 for 0 indexing
            delta = bounds * np.absolute(PBO4)
            self.twobody[line_number][11-8-1] = '<<PBO4_'+e1+'_'+e2+'>>'
            self.params_write.append(['PBO4_'+e1+'_'+e2, str(PBO4-delta), str(PBO4+delta)])

            # ro_pi
            for index, line in enumerate(self.offdiagonal[1:]):
                if (int(line[0]) == ie1 and int(line[1]) == ie2) or (int(line[0]) == ie2 and int(line[1]) == ie1):
                    break
            line_number = (1 + (1*index))

            # ro_pi
            ro_pi = float(self.offdiagonal[line_number][5+2-1])  # 4th term, +2 for atom indices, -1 for 0 indexing
            delta = bounds * np.absolute(ro_pi)
            self.offdiagonal[line_number][5+2-1] = '<<ro_pi_'+e1+'_'+e2+'>>'
            self.params_write.append(['ro_pi_'+e1+'_'+e2, str(ro_pi-delta), str(ro_pi+delta)])


        #-------------------#
        #--- TRIPLE BOND ---#
        #-------------------#
        if triple_bond:
            # PBO5 and PBO6
            for index, line in enumerate(self.twobody[2::2]):
                if (int(line[0]) == ie1 and int(line[1]) == ie2) or (int(line[0]) == ie2 and int(line[1]) == ie1):
                    break
            line_number = (2 + (2*index))

            #PBO5
            PBO5 = float(self.twobody[line_number][5+2-1]) # 5th term, +2 for atom indices, -1 for 0 indexing
            delta = bounds * np.absolute(PBO5)
            self.twobody[line_number][5+2-1] = '<<PBO5_'+e1+'_'+e2+'>>'
            self.params_write.append(['PBO5_'+e1+'_'+e2, str(PBO5-delta), str(PBO5+delta)])

            #PBO6
            PBO6 = float(self.twobody[line_number][8+2-1]) # 8th term, +2 for atom indices, -1 for 0 indexing
            delta = bounds * np.absolute(PBO6)
            self.twobody[line_number][8+2-1] = '<<PBO6_'+e1+'_'+e2+'>>'
            self.params_write.append(['PBO6_'+e1+'_'+e2, str(PBO6-delta), str(PBO6+delta)])

            # ro_pipi
            for index, line in enumerate(self.offdiagonal[1:]):
                if (int(line[0]) == ie1 and int(line[1]) == ie2) or (int(line[0]) == ie2 and int(line[1]) == ie1):
                    break
            line_number = (1 + (1*index))

            # ro_pipi
            ro_pipi = float(self.offdiagonal[line_number][6+2-1]) # 6th term, +2 for atom indices, -1 for 0 indexing
            delta = bounds * np.absolute(ro_pipi)
            self.offdiagonal[line_number][6+2-1] = '<<ro_pipi_'+e1+'_'+e2+'>>'
            self.params_write.append(['ro_pipi_'+e1+'_'+e2, str(ro_pipi-delta), str(ro_pipi+delta)])

        return



    def template_bond_energy_attractive(self, e1, e2, double_bond = False, triple_bond = False, bounds = 0.1):
        """
        Generate decision variables related to the two-body attractive term

        :param e1: Chemical symbol for element 1
        :type e1: str

        :param e2: Chemical symbol for element 2
        :type e2: str

        :param bounds: Maximum deviation allowed for each decision variable from its current value in the forcefield
        :type bounds: float

        :param double_bond: Flag for the presence of a double-bond between elements e1 and e2
        :type double_bond: bool

        :param triple_bond: Flag for the presence of a triple-bond between elements e1 and e2
        :type triple_bond: bool
        """
        ie1, ie2 = self.get_element_number(e1), self.get_element_number(e2)

        #-------------------#
        #--- SINGLE BOND ---#
        #-------------------#

        # De_sigma
        for index, line in enumerate(self.twobody[2::2]):
            if (int(line[0]) == ie1 and int(line[1]) == ie2) or (int(line[0]) == ie2 and int(line[1]) == ie1):
                break
        line_number = (2 + (2*index))

        #De_sigma
        De_sigma = float(self.twobody[line_number][1+2-1]) # 1st term, +2 for atom indices, -1 for 0 indexing
        delta = bounds * np.absolute(De_sigma)
        self.twobody[line_number][1+2-1] = '<<De_sigma_'+e1+'_'+e2+'>>'
        self.params_write.append(['De_sigma_'+e1+'_'+e2, str(De_sigma-delta), str(De_sigma+delta)])

        #PBE1
        PBE1 = float(self.twobody[line_number][4+2-1]) # 4th term, +2 for atom indices, -1 for 0 indexing
        delta = bounds * np.absolute(PBE1)
        self.twobody[line_number][4+2-1] = '<<PBE1_'+e1+'_'+e2+'>>'
        self.params_write.append(['PBE1_'+e1+'_'+e2, str(PBE1-delta), str(PBE1+delta)])

        line_number = (2 + (2*index) + 1)  # PBE2 is on the next line

        #PBE2
        PBE2 = float(self.twobody[line_number][9-8-1]) # 9th term, -8 for previous line, -1 for 0 indexing
        delta = bounds * np.absolute(PBE2)
        self.twobody[line_number][9-8-1] = '<<PBE2_'+e1+'_'+e2+'>>'
        self.params_write.append(['PBE2_'+e1+'_'+e2, str(PBE2-delta), str(PBE2+delta)])

        #-------------------#
        #--- DOUBLE BOND ---#
        #-------------------#
        if double_bond:
            # De_pi
            for index, line in enumerate(self.twobody[2::2]):
                if (int(line[0]) == ie1 and int(line[1]) == ie2) or (int(line[0]) == ie2 and int(line[1]) == ie1):
                    break
            line_number = (2 + (2*index))

            #De_pi
            De_pi = float(self.twobody[line_number][2+2-1]) # 2nd term, +2 for atom indices, -1 for 0 indexing
            delta = bounds * np.absolute(De_pi)
            self.twobody[line_number][2+2-1] = '<<De_pi_'+e1+'_'+e2+'>>'
            self.params_write.append(['De_pi_'+e1+'_'+e2, str(De_pi-delta), str(De_pi+delta)])

        #-------------------#
        #--- TRIPLE BOND ---#
        #-------------------#
        if triple_bond:
            # De_pipi
            for index, line in enumerate(self.twobody[2::2]):
                if (int(line[0]) == ie1 and int(line[1]) == ie2) or (int(line[0]) == ie2 and int(line[1]) == ie1):
                    break
            line_number = (2 + (2*index))

<<<<<<< HEAD
            #De_pipi
            De_pipi = float(self.twobody[line_number][3+2-1]) # 3rd term, +2 for atom indices, -1 for 0 indexing
            delta = bounds * np.absolute(De_pipi)
            self.twobody[line_number][3+2-1] = '<<De_pipi_'+e1+'_'+e2+'>>'
            self.params_write.append(['De_pipi_'+e1+'_'+e2, str(De_pipi-delta), str(De_pipi+delta)])
=======
        # De_pipi
        for index, line in enumerate(self.twobody[2::2]):
            if (int(line[0]) == ie1 and int(line[1]) == ie2) or (int(line[0]) == ie2 and int(line[1]) == ie1):
                break
        line_number = (2 + (2*index))

        #De_pipi
        De_pipi = float(self.twobody[line_number][3+2-1]) # 3rd term, +2 for atom indices, -1 for 0 indexing
        delta = bounds * np.absolute(De_pipi)
        self.twobody[line_number][3+2-1] = '<<De_pipi_'+e1+'_'+e2+'>>'
        self.params_write.append(['De_pipi_'+e1+'_'+e2, str(De_pipi-delta), str(De_pipi+delta)])
>>>>>>> 8a6ab083




    def template_bond_energy_vdW(self, e1, e2, f13 = False, bounds = 0.1):
        """
        Generate decision variables related to the two-body repulsive (i.e. van der Waals) term

        :param e1: Chemical symbol for element 1
        :type e1: str

        :param e2: Chemical symbol for element 2
        :type e2: str

        :param bounds: Maximum deviation allowed for each decision variable from its current value in the forcefield
        :type bounds: float

        :param f13: Flag for the optimization of common variables
        :type f13: bool
        """
        ie1, ie2 = self.get_element_number(e1), self.get_element_number(e2)

        # Dij, rvdWm alpha_ij in off-diagonal
        for index, line in enumerate(self.offdiagonal[1:]):
            if (int(line[0]) == ie1 and int(line[1]) == ie2) or (int(line[0]) == ie2 and int(line[1]) == ie1):
                break
        line_number = (1 + (1*index))

        # Dij
        Dij = float(self.offdiagonal[line_number][1+2-1]) # 1st term, +2 for atom indices, -1 for 0 indexing
        delta = bounds * np.absolute(Dij)
        self.offdiagonal[line_number][1+2-1] = '<<Dij_'+e1+'_'+e2+'>>'
        self.params_write.append(['Dij_'+e1+'_'+e2, str(Dij-delta), str(Dij+delta)])

        # rvdW
        rvdW = float(self.offdiagonal[line_number][2+2-1]) # 2nd term, +2 for atom indices, -1 for 0 indexing
        delta = bounds * np.absolute(rvdW)
        self.offdiagonal[line_number][2+2-1] = '<<rvdW_'+e1+'_'+e2+'>>'
        self.params_write.append(['rvdW_'+e1+'_'+e2, str(rvdW-delta), str(rvdW+delta)])

        # alpha_ij
        alpha_ij = float(self.offdiagonal[line_number][3+2-1]) # 3rd term, +2 for atom indices, -1 for 0 indexing
        delta = bounds * np.absolute(alpha_ij)
        self.offdiagonal[line_number][3+2-1] = '<<alpha_ij_'+e1+'_'+e2+'>>'
        self.params_write.append(['alpha_ij_'+e1+'_'+e2, str(alpha_ij-delta), str(alpha_ij+delta)])


        ### WRITE PARAMETER IN F13
        if f13:
            # gamma_w in element 1 in onebody
            for index, line in enumerate(self.onebody[4::4]):
                if line[0].lower().upper() == e1.lower().upper():
                    break
            line_number = (4 + (4*index) + 1)

            # gamma_w
            gamma_w = float(self.onebody[line_number][10-8-1]) # 10th term, -8 for previous line, -1 for 0 indexing
            delta = bounds * np.absolute(gamma_w)
            self.onebody[line_number][3+2-1] = '<<gamma_w_'+e1+'>>'
            self.params_write.append(['gamma_w_'+e1, str(gamma_w-delta), str(gamma_w+delta)])

            # gamma_w in element 2 in onebody
            for index, line in enumerate(self.onebody[4::4]):
                if line[0].lower().upper() == e2.lower().upper():
                    break
            line_number = (4 + (4*index) + 1)

            # gamma_w
            gamma_w = float(self.onebody[line_number][10-8-1]) # 10th term, -8 for previous line, -1 for 0 indexing
            delta = bounds * np.absolute(gamma_w)
            self.onebody[line_number][3+2-1] = '<<gamma_w_'+e2+'>>'
            self.params_write.append(['gamma_w_'+e2, str(gamma_w-delta), str(gamma_w+delta)])


            # Pvdw1 in general parameters
            line_number = 1 + 29  # 29th parameter, +1 for header line
            P_vdW1 = float(self.general[line_number][0])
            delta = bounds * np.absolute(P_vdW1)
            self.general[line_number][0] = '<<PvdW>>'
            self.params_write.append(['PvdW', str(P_vdW1-delta), str(P_vdW1+delta)])








    def template_threebody_energy(self, e1, e2, e3, bounds = 0.1):
        """
        Generate decision variables related to the three-body angle term

        :param e1: Chemical symbol for element 1
        :type e1: str

        :param e2: Chemical symbol for element 2
        :type e2: str

        :param e3: Chemical symbol for element 3
        :type e3: str

        :param bounds: Maximum deviation allowed for each decision variable from its current value in the forcefield
        :type bounds: float
        """
        # theta0, Pval1, Pval2 in threebody
        for triplet in list(set(list(itertools.permutations([e1,e2,e3])))):
            ie1 = self.get_element_number(triplet[0])
            ie2 = self.get_element_number(triplet[1])
            ie3 = self.get_element_number(triplet[2])
            for index, line in enumerate(self.threebody[1:]):
                if int(line[0]) == ie1 and int(line[1]) == ie2 and int(line[2]) == ie3:
                    line_number = (1 + (1*index))

                    theta0 = float(self.threebody[line_number][1+3-1]) # 1st term, +3 for atom indices, -1 for 0 indexing
                    delta = bounds * np.absolute(theta0)
                    self.threebody[line_number][1+3-1] = '<<theta0_'+triplet[0]+'_'+triplet[1]+'_'+triplet[2]+'>>'
                    self.params_write.append(['theta0_'+triplet[0]+'_'+triplet[1]+'_'+triplet[2], str(theta0-delta), str(theta0+delta)])

                    Pval1 = float(self.threebody[line_number][2+3-1]) # 2nd term, +3 for atom indices, -1 for 0 indexing
                    delta = bounds * np.absolute(Pval1)
                    self.threebody[line_number][2+3-1] = '<<Pval1_'+triplet[0]+'_'+triplet[1]+'_'+triplet[2]+'>>'
                    self.params_write.append(['Pval1_'+triplet[0]+'_'+triplet[1]+'_'+triplet[2], str(Pval1-delta), str(Pval1+delta)])

                    Pval2 = float(self.threebody[line_number][3+3-1]) # 3rd term, +3 for atom indices, -1 for 0 indexing
                    delta = bounds * np.absolute(Pval2)
                    self.threebody[line_number][3+3-1] = '<<Pval2_'+triplet[0]+'_'+triplet[1]+'_'+triplet[2]+'>>'
                    self.params_write.append(['Pval2_'+triplet[0]+'_'+triplet[1]+'_'+triplet[2], str(Pval2-delta), str(Pval2+delta)])




    def template_fourbody_energy(self, e1, e2, e3, e4, bounds = 0.1):
        """
        Generate decision variables related to the four-body dihedral term

        :param e1: Chemical symbol for element 1
        :type e1: str

        :param e2: Chemical symbol for element 2
        :type e2: str

        :param e3: Chemical symbol for element 3
        :type e3: str

        :param e4: Chemical symbol for element 4
        :type e4: str

        :param bounds: Maximum deviation allowed for each decision variable from its current value in the forcefield
        :type bounds: float
        """
        # V1, V2, V3, Ptor1 in fourbody
        for quartet in list(set(list(itertools.permutations([e1,e2,e3,e4])))):
            ie1 = self.get_element_number(quartet[0])
            ie2 = self.get_element_number(quartet[1])
            ie3 = self.get_element_number(quartet[2])
            ie4 = self.get_element_number(quartet[3])

            for index, line in enumerate(self.fourbody[1:]):
                if int(line[0]) == ie1 and int(line[1]) == ie2 and int(line[2]) == ie3 and int(line[3]) == ie4:
                    line_number = (1 + (1*index))

                    V1 = float(self.fourbody[line_number][1+4-1]) # 1st term, +3 for atom indices, -1 for 0 indexing
                    delta = bounds * np.absolute(V1)
                    self.fourbody[line_number][1+4-1] = '<<V1_'+quartet[0]+'_'+quartet[1]+'_'+quartet[2]+'_'+quartet[3]+'>>'
                    self.params_write.append(['V1_'+quartet[0]+'_'+quartet[1]+'_'+quartet[2]+'_'+quartet[3], str(V1-delta), str(V1+delta)])

                    V2 = float(self.fourbody[line_number][2+4-1]) # 2nd term, +3 for atom indices, -1 for 0 indexing
                    delta = bounds * np.absolute(V2)
                    self.fourbody[line_number][2+4-1] = '<<V2_'+quartet[0]+'_'+quartet[1]+'_'+quartet[2]+'_'+quartet[3]+'>>'
                    self.params_write.append(['V2_'+quartet[0]+'_'+quartet[1]+'_'+quartet[2]+'_'+quartet[3], str(V2-delta), str(V2+delta)])

                    V3 = float(self.fourbody[line_number][3+4-1]) # 3rd term, +3 for atom indices, -1 for 0 indexing
                    delta = bounds * np.absolute(V3)
                    self.fourbody[line_number][3+4-1] = '<<V3_'+quartet[0]+'_'+quartet[1]+'_'+quartet[2]+'_'+quartet[3]+'>>'
                    self.params_write.append(['V3_'+quartet[0]+'_'+quartet[1]+'_'+quartet[2]+'_'+quartet[3], str(V3-delta), str(V3+delta)])

                    Ptor1 = float(self.fourbody[line_number][4+4-1]) # 4th term, +3 for atom indices, -1 for 0 indexing
                    delta = bounds * np.absolute(Ptor1)
                    self.fourbody[line_number][4+4-1] = '<<Ptor1_'+quartet[0]+'_'+quartet[1]+'_'+quartet[2]+'_'+quartet[3]+'>>'
                    self.params_write.append(['Ptor1_'+quartet[0]+'_'+quartet[1]+'_'+quartet[2]+'_'+quartet[3], str(Ptor1-delta), str(Ptor1+delta)])



    def generate_templates(self):
        """
        Function to write-out the current modified forcefield sections into a forcefield template file
        """
        with open(self.ranges, 'w') as ranges_file:
            for parameter in self.params_write:
                ranges_file.write(' '.join(parameter) + '\n')

        with open(self.template,'w') as template:
            template.write(self.header)
            for line in self.general:
                template.write(' '.join(line)+'\n')
            for line in self.onebody:
                template.write(' '.join(line)+'\n')
            for line in self.twobody:
                template.write(' '.join(line)+'\n')
            for line in self.offdiagonal:
                template.write(' '.join(line)+'\n')
            for line in self.threebody:
                template.write(' '.join(line)+'\n')
            for line in self.fourbody:
                template.write(' '.join(line)+'\n')
            for line in self.hbond:
                template.write(' '.join(line)+'\n')


    def make_template_qeq(self, e1, bounds=0.1):
        """
        Function to generate decision variable for Charge Equilibration (QEq) terms 

        : param e1 : Chemical symbol for element 1
        : type e1  : str

        : param bounds: Maximum deviation allowed for each decision variable from its current value in the forcefield
        : type bounds: float
 
        """
        # GET ONE_BODY_PARAMETERS SPECIFIC TO QEQ
        self.template_qeq(e1,bounds)
        return


    def make_template_twobody(self, e1, e2, double_bond = False, triple_bond = False, bounds = 0.1, common = False):
        """
        Function to generate decision variables for all two-body terms (i.e. bond-order, attractive and vdW) between two given elements

        :param e1: Chemical symbol for element 1
        :type e1: str

        :param e2: Chemical symbol for element 2
        :type e2: str

        :param bounds: Maximum deviation allowed for each decision variable from its current value in the forcefield
        :type bounds: float

        :param double_bond: Flag for the presence of a double-bond between elements e1 and e2
        :type double_bond: bool

        :param triple_bond: Flag for the presence of a triple-bond between elements e1 and e2
        :type triple_bond: bool

        :param common: Flag for the optimization of common parameters
        :type common: bool
        """
        # GET BOND_ORDER_PARAMETERS
        self.template_bond_order(e1,e2,double_bond = double_bond, triple_bond = triple_bond, bounds = bounds)
        self.template_bond_energy_attractive(e1,e2,double_bond = double_bond, triple_bond = triple_bond, bounds = bounds)
        self.template_bond_energy_vdW(e1,e2, f13 = common, bounds = bounds)
        return

    def make_template_threebody(self, e1, e2, e3, bounds = 0.1, common = False):
        """
        Function to generate decision variables for all three-body terms for a given triplet of elements

        :param e1: Chemical symbol for element 1
        :type e1: str

        :param e2: Chemical symbol for element 2
        :type e2: str

        :param e3: Chemical symbol for element 3
        :type e3: str

        :param bounds: Maximum deviation allowed for each decision variable from its current value in the forcefield
        :type bounds: float

        :param common: Flag for the optimization of common parameters
        :type common: bool
        """
        self.template_threebody_energy(e1, e2, e3, bounds = bounds)
        return

    def make_template_fourbody(self, e1, e2, e3, e4, bounds = 0.1, common = False):
        """
        Function to generate decision variables for all four-body terms for a given quartet of elements

        :param e1: Chemical symbol for element 1
        :type e1: str

        :param e2: Chemical symbol for element 2
        :type e2: str

        :param e3: Chemical symbol for element 3
        :type e3: str

        :param e4: Chemical symbol for element 4
        :type e4: str

        :param bounds: Maximum deviation allowed for each decision variable from its current value in the forcefield
        :type bounds: float

        :param common: Flag for the optimization of common parameters
        :type common: bool
        """
        self.template_fourbody_energy(e1, e2, e3, e4, bounds = bounds)
        return


    def write_formatted_forcefields(self, outfilename):
        """
        Function to write-out the current forcefield with correct ReaxFF formatting

        :param outfilename: File to which formatted forcefield to be written to
        :type outfilename: str
        """

        with open(outfilename,'w') as outfile:
            outfile.write(self.header)

            # Write general parameters
            for lineno, line in enumerate(self.general):
                string = ''
                if lineno == 0:
                    string = ' %2d       %s\n' %(int(line[0]), ' '.join(line[1:]))
                else:
                    string = '%10.4f %s\n' %(float(line[0]), ' '.join(line[1:]))
                outfile.write(string)

            # One-body term
            for lineno, line in enumerate(self.onebody[:4]):
                string = ''
                if lineno == 0:
                    string = '%3d    %s\n' %(int(line[0]), ' '.join(line[1:]))
                else:
                    string = '            %s\n' %(' '.join(line))
                outfile.write(string)

            for lineno, line in enumerate(self.onebody[4:]):
                string = ''
                if lineno % 4 == 0:
                    string = ' %-2s' % line[0] + ''.join(['%9.4f' % float(val) for val in line[1:]]) + '\n'
                else:
                    string = '   ' + ''.join(['%9.4f' % float(val) for val in line]) + '\n'
                outfile.write(string)

            # Two-body terms
            for lineno, line in enumerate(self.twobody[:2]):
                string = ''
                if lineno == 0:
                    string = '%3d      %s\n' %(int(line[0]), ' '.join(line[1:]))
                else:
                    string = '            %s\n' %(' '.join(line))
                outfile.write(string)

            for lineno, line in enumerate(self.twobody[2:]):
                string = ''
                if lineno % 2 == 0:
                    string = '%3d' % int(line[0]) + '%3d' % int(line[1]) + ''.join(['%9.4f' % float(val) for val in line[2:]]) + '\n'
                else:
                    string = '      ' + ''.join(['%9.4f' % float(val) for val in line]) + '\n'
                outfile.write(string)

            # Off-diagonal
            for lineno, line in enumerate(self.offdiagonal):
                if lineno == 0:
                    string = '%3d    ' % int(line[0]) + ' '.join(line[1:]) + '\n'
                else:
                    string = '%3d' % int(line[0]) + '%3d' % int(line[1]) + ''.join(['%9.4f' % float(val) for val in line[2:]]) + '\n'
                outfile.write(string)

            # Threebody
            for lineno, line in enumerate(self.threebody):
                if lineno == 0:
                    string = '%3d    ' % int(line[0]) + ' '.join(line[1:]) + '\n'
                else:
                    string = '%3d' % int(line[0]) + '%3d' % int(line[1]) + '%3d' % int(line[2]) + ''.join(['%9.4f' % float(val) for val in line[3:]]) + '\n'
                outfile.write(string)

            # Fourbody
            for lineno, line in enumerate(self.fourbody):
                if lineno == 0:
                    string = '%3d    ' % int(line[0]) + ' '.join(line[1:]) + '\n'
                else:
                    string = '%3d' % int(line[0]) + '%3d' % int(line[1]) + '%3d' % int(line[2]) + '%3d' % int(line[3]) + ''.join(['%9.4f' % float(val) for val in line[4:]]) + '\n'
                outfile.write(string)

            # Hbond
            for lineno, line in enumerate(self.hbond):
                if lineno == 0:
                    string = '%3d    ' % int(line[0]) + ' '.join(line[1:]) + '\n'
                else:
                    string = '%3d' % int(line[0]) + '%3d' % int(line[1]) + '%3d' % int(line[2]) + ''.join(['%9.4f' % float(val) for val in line[3:]]) + '\n'
                outfile.write(string)


    def write_gulp_library(self, outfilename):
        """
        Function to write-out the forcefield in the GULP library format

        :param outfilename: File to which the GULP ReaxFF forcefield library
        :type outfilename: str
        """
        with open(outfilename, 'w') as libfile:
            # HEADER
            string = ''
            string += '#\n'
            string += '#  ReaxFF force field\n'
            string += '#\n'
            string += '#  Original paper:\n'
            string += '#\n'
            string += '#  A.C.T. van Duin, S. Dasgupta, F. Lorant and W.A. Goddard III,\n'
            string += '#  J. Phys. Chem. A, 105, 9396-9409 (2001)\n'
            string += '#\n'
            string += '#\n'
            libfile.write(string)

            # CUTOFFS
            string = ''
            string += '#  Cutoffs for VDW & Coulomb terms\n'
            string += '#\n'
            string += 'reaxFFvdwcutoff %12.4f\n' % float(self.general[13][0])
            string += 'reaxFFqcutoff   %12.4f\n' % float(self.general[13][0])
            string += '#\n'
            libfile.write(string)

            #BOND ORDER THRESHOLD
            string = ''
            string += '#  Bond order threshold - check anglemin as this is cutof2 given in control file\n'
            string += '#\n'
            string += 'reaxFFtol       %12.10f 0.001\n' % (float(self.general[30][0])*0.01)
            string += '#\n'
            libfile.write(string)

            #SPECIES INDEPENDENT PARAMETERS
            string = ''
            string += '#  Species independent parameters \n'
            string += '#\n'
            string += 'reaxff0_bond     %12.6f %12.6f\n' %(float(self.general[1][0]), float(self.general[2][0]))
            string += 'reaxff0_over     %12.6f %12.6f %12.6f %12.6f %12.6f\n' %(float(self.general[33][0]), float(self.general[32][0]), float(self.general[7][0]), float(self.general[9][0]), float(self.general[10][0]))
            string += 'reaxff0_valence  %12.6f %12.6f %12.6f %12.6f\n' %(float(self.general[15][0]), float(self.general[34][0]), float(self.general[17][0]), float(self.general[18][0]))
            string += 'reaxff0_penalty  %12.6f %12.6f %12.6f\n' %(float(self.general[20][0]), float(self.general[21][0]), float(self.general[22][0]))
            string += 'reaxff0_torsion  %12.6f %12.6f %12.6f %12.6f\n' %(float(self.general[24][0]), float(self.general[25][0]), float(self.general[26][0]), float(self.general[28][0]))
            string += 'reaxff0_vdw      %12.6f\n' % float(self.general[29][0])
            string += 'reaxff0_lonepair %12.6f\n' % float(self.general[16][0])
            string += '#\n'
            libfile.write(string)

            #SPECIES PARAMETERS - RADII
            string = ''
            string += '#  Species parameters \n'
            string += '#\n'
            string += 'reaxff1_radii\n'
            for lineno in list(range(4,len(self.onebody),4)):
                string += '%-2s core %8.4f %8.4f %8.4f\n' % (self.onebody[lineno][0], float(self.onebody[lineno][1]), float(self.onebody[lineno][7]), float(self.onebody[lineno+2][0]))
            libfile.write(string)

            #SPECIES PARAMETERS - VALENCE
            string = ''
            string += 'reaxff1_valence\n'
            for lineno in list(range(4,len(self.onebody),4)):
                string += '%-2s core %8.4f %8.4f %8.4f %8.4f\n' % (self.onebody[lineno][0], float(self.onebody[lineno][2]), float(self.onebody[lineno+3][3]), float(self.onebody[lineno][8]), float(self.onebody[lineno+1][2]))
            libfile.write(string)

            #SPECIES PARAMETERS - OVER
            string = ''
            string += 'reaxff1_over\n'
            for lineno in list(range(4,len(self.onebody),4)):
                string += '%-2s core %8.4f %8.4f %8.4f %8.4f\n' % (self.onebody[lineno][0], float(self.onebody[lineno+2][4]), float(self.onebody[lineno+2][3]), float(self.onebody[lineno+2][5]), float(self.onebody[lineno+3][0]))
            libfile.write(string)

            #SPECIES PARAMETERS - UNDER KCAL
            string = ''
            string += 'reaxff1_under kcal\n'
            for lineno in list(range(4,len(self.onebody),4)):
                string += '%-2s core %8.4f\n' % (self.onebody[lineno][0], float(self.onebody[lineno+1][3]))
            libfile.write(string)

            #SPECIES PARAMETERS - LONEPAIR KCAL
            string = ''
            string += 'reaxff1_lonepair kcal\n'
            for lineno in list(range(4,len(self.onebody),4)):
                string += '%-2s core %8.4f %8.4f\n' % (self.onebody[lineno][0], 0.5*(float(self.onebody[lineno][8]) - float(self.onebody[lineno][2])), float(self.onebody[lineno+2][1]))
            libfile.write(string)

            #SPECIES PARAMETERS - ANGLE
            string = ''
            string += 'reaxff1_angle\n'
            for lineno in list(range(4,len(self.onebody),4)):
                string += '%-2s core %8.4f %8.4f\n' % (self.onebody[lineno][0], float(self.onebody[lineno+3][1]), float(self.onebody[lineno+3][4]))
            libfile.write(string)

            #SPECIES PARAMETERS - ANGLE
            string = ''
            string += 'reaxff1_morse kcal\n'
            for lineno in list(range(4,len(self.onebody),4)):
                string += '%-2s core %8.4f %8.4f %8.4f %8.4f\n' % (self.onebody[lineno][0], float(self.onebody[lineno+1][0]), float(self.onebody[lineno][5]), float(self.onebody[lineno][4]), float(self.onebody[lineno+1][1]))
            libfile.write(string)

            #ELEMENT PARAMETERS
            string = '#\n'
            string += '#  Element parameters \n'
            string += '#\n'
            libfile.write(string)

            #ELEMENT PARAMETERS - CHI
            string = ''
            string += 'reaxff_chi  \n'
            for lineno in list(range(4,len(self.onebody),4)):
                string += '%-2s core %8.4f\n' % (self.onebody[lineno][0], float(self.onebody[lineno+1][5]))
            libfile.write(string)

            #ELEMENT PARAMETERS - MU
            string = ''
            string += 'reaxff_mu   \n'
            for lineno in list(range(4,len(self.onebody),4)):
                string += '%-2s core %8.4f\n' % (self.onebody[lineno][0], float(self.onebody[lineno+1][6]))
            libfile.write(string)

            #ELEMENT PARAMETERS - MU
            string = ''
            string += 'reaxff_gamma  \n'
            for lineno in list(range(4,len(self.onebody),4)):
                string += '%-2s core %8.4f\n' % (self.onebody[lineno][0], float(self.onebody[lineno][6]))
            libfile.write(string)

            #BOND PARAMETERS
            string = '#\n'
            string += '#  Bond parameters \n'
            string += '#\n'
            libfile.write(string)

            #BOND PARAMETERS - BO OVER BO13
            element_number = ['X']
            for line in self.onebody[4::4]:
                element_number.append(line[0])
            string = ''
            first = True
            for lineno in list(range(2,len(self.twobody),2)):
                if (float(self.twobody[lineno][7]) > 0.001 and float(self.twobody[lineno+1][6]) > 0.001):
                    if first:
                        string += 'reaxff2_bo over bo13\n'
                        first = False
                    n1, n2 = int(self.twobody[lineno][0]), int(self.twobody[lineno][1])
                    bo3 = 0.0 if (np.absolute(float(self.twobody[lineno+1][1])-1.0) < 1.0e-12) else float(self.twobody[lineno+1][1])
                    string += '%-2s core %-2s core %8.4f %8.4f %8.4f %8.4f %8.4f %8.4f\n' % (element_number[n1], element_number[n2], float(self.twobody[lineno+1][4]), float(self.twobody[lineno+1][5]), bo3, float(self.twobody[lineno+1][2]), float(self.twobody[lineno][6]), float(self.twobody[lineno][8]))
            libfile.write(string)

            #BOND PARAMETERS - BO UNDER
            element_number = ['X']
            for line in self.onebody[4::4]:
                element_number.append(line[0])
            string = ''
            first = True
            for lineno in list(range(2,len(self.twobody),2)):
                if (float(self.twobody[lineno][7]) > 0.001 and float(self.twobody[lineno+1][6]) <= 0.001):
                    if first:
                        string += 'reaxff2_bo bo13\n'
                        first = False
                    n1, n2 = int(self.twobody[lineno][0]), int(self.twobody[lineno][1])
                    bo3 = 0.0 if math.isclose(1.0, float(self.twobody[lineno+1][1])) else float(self.twobody[lineno+1][1])
                    #bo3 = 0.0 if (np.absolute(float(self.twobody[lineno+1][1])-1.0) < 1.0e-12) else float(self.twobody[lineno+1][1])
                    string += '%-2s core %-2s core %8.4f %8.4f %8.4f %8.4f %8.4f %8.4f\n' % (element_number[n1], element_number[n2], float(self.twobody[lineno+1][4]), float(self.twobody[lineno+1][5]), bo3, float(self.twobody[lineno+1][2]), float(self.twobody[lineno][6]), float(self.twobody[lineno][8]))
            libfile.write(string)

            #BOND PARAMETERS - BO OVER
            element_number = ['X']
            for line in self.onebody[4::4]:
                element_number.append(line[0])
            string = ''
            first = True
            for lineno in list(range(2,len(self.twobody),2)):
                if (float(self.twobody[lineno][7]) <= 0.001 and float(self.twobody[lineno+1][6]) > 0.001):
                    if first:
                        string += 'reaxff2_bo over\n'
                        first = False
                    n1, n2 = int(self.twobody[lineno][0]), int(self.twobody[lineno][1])
                    bo3 = 0.0 if math.isclose(1.0, float(self.twobody[lineno+1][1])) else float(self.twobody[lineno+1][1])
                    #bo3 = 0.0 if (np.absolute(float(self.twobody[lineno+1][1])-1.0) < 1.0e-12) else float(self.twobody[lineno+1][1])
                    string += '%-2s core %-2s core %8.4f %8.4f %8.4f %8.4f %8.4f %8.4f\n' % (element_number[n1], element_number[n2], float(self.twobody[lineno+1][4]), float(self.twobody[lineno+1][5]), bo3, float(self.twobody[lineno+1][2]), float(self.twobody[lineno][6]), float(self.twobody[lineno][8]))
            libfile.write(string)

            #BOND PARAMETERS - BO
            element_number = ['X']
            for line in self.onebody[4::4]:
                element_number.append(line[0])
            string = ''
            first = True
            for lineno in list(range(2,len(self.twobody),2)):
                if (float(self.twobody[lineno][7]) <= 0.001 and float(self.twobody[lineno+1][6]) <= 0.001):
                    if first:
                        string += 'reaxff2_bo \n'
                        first = False
                    n1, n2 = int(self.twobody[lineno][0]), int(self.twobody[lineno][1])
                    bo3 = 0.0 if math.isclose(1.0, float(self.twobody[lineno+1][1])) else float(self.twobody[lineno+1][1])
                    string += '%-2s core %-2s core %8.4f %8.4f %8.4f %8.4f %8.4f %8.4f\n' % (element_number[n1], element_number[n2], float(self.twobody[lineno+1][4]), float(self.twobody[lineno+1][5]), bo3, float(self.twobody[lineno+1][2]), float(self.twobody[lineno][6]), float(self.twobody[lineno][8]))
            libfile.write(string)


            #BOND PARAMETERS - BOND KCAL
            element_number = ['X']
            for line in self.onebody[4::4]:
                element_number.append(line[0])
            string = ''
            string += 'reaxff2_bond kcal \n'
            for lineno in list(range(2,len(self.twobody),2)):
                n1, n2 = int(self.twobody[lineno][0]), int(self.twobody[lineno][1])
                string += '%-2s core %-2s core %8.4f %8.4f %8.4f %8.4f %8.4f\n' % (element_number[n1], element_number[n2], float(self.twobody[lineno][2]), float(self.twobody[lineno][3]), float(self.twobody[lineno][4]), float(self.twobody[lineno][5]), float(self.twobody[lineno+1][0]))
            libfile.write(string)

            #BOND PARAMETERS - BOND OVER
            element_number = ['X']
            for line in self.onebody[4::4]:
                element_number.append(line[0])
            string = ''
            string += 'reaxff2_over \n'
            for lineno in list(range(2,len(self.twobody),2)):
                n1, n2 = int(self.twobody[lineno][0]), int(self.twobody[lineno][1])
                string += '%-2s core %-2s core %8.4f \n' % (element_number[n1], element_number[n2], float(self.twobody[lineno][9]))
            libfile.write(string)

            #BOND PARAMETERS - BOND PEN KCAL
            element_number = ['X']
            for line in self.onebody[4::4]:
                element_number.append(line[0])
            string = ''
            first = True
            for lineno in list(range(2,len(self.twobody),2)):
                if float(self.twobody[lineno+1][7]) > 0.0:
                    if first:
                        string += 'reaxff2_pen kcal\n'
                        first = False
                    n1, n2 = int(self.twobody[lineno][0]), int(self.twobody[lineno][1])
                    string += '%-2s core %-2s core %8.4f %8.4f %8.4f\n' % (element_number[n1], element_number[n2], float(self.twobody[lineno+1][7]), float(self.general[14][0]), 1.0)
            libfile.write(string)


            #BOND PARAMETERS - BOND MORSE KCAL
            element_number = ['X']
            for line in self.onebody[4::4]:
                element_number.append(line[0])
            string = ''
            string += 'reaxff2_morse kcal\n'
            for line in self.offdiagonal[1:]:
                n1, n2 = int(line[0]), int(line[1])
                string += '%-2s core %-2s core %8.4f %8.4f %8.4f %8.4f %8.4f %8.4f\n' % (element_number[n1], element_number[n2], float(line[2]), float(line[4]), float(line[3]), float(line[5]), float(line[6]), float(line[7]))
            libfile.write(string)


            #ANGLE PARAMETERS
            string = '#\n'
            string += '#  Angle parameters \n'
            string += '#\n'
            libfile.write(string)


            #ANGLE PARAMETERS - ANGLE KCAL
            element_number = ['X']
            for line in self.onebody[4::4]:
                element_number.append(line[0])
            string = ''
            string += 'reaxff3_angle kcal\n'
            for line in self.threebody[1:]:
                n2, n1, n3 = int(line[0]), int(line[1]), int(line[2])
                if float(line[4]) > 0.0:
                    string += '%-2s core %-2s core %-2s core %8.4f %8.4f %8.4f %8.4f %8.4f\n' % (element_number[n1], element_number[n2], element_number[n3], float(line[3]), float(line[4]), float(line[5]), float(line[9]), float(line[7]))
            libfile.write(string)

            #ANGLE PARAMETERS - PENALTY KCAL
            element_number = ['X']
            for line in self.onebody[4::4]:
                element_number.append(line[0])
            string = ''
            string += 'reaxff3_penalty kcal \n'
            for line in self.threebody[1:]:
                n2, n1, n3 = int(line[0]), int(line[1]), int(line[2])
                string += '%-2s core %-2s core %-2s core %8.4f\n' % (element_number[n1], element_number[n2], element_number[n3], float(line[8]))
            libfile.write(string)

            #ANGLE PARAMETERS - CONJUGATION KCAL
            element_number = ['X']
            for line in self.onebody[4::4]:
                element_number.append(line[0])
            string = ''
            string += 'reaxff3_conjugation kcal \n'
            for line in self.threebody[1:]:
                if np.absolute(float(line[6])) > 1.0e-4:
                    n2, n1, n3 = int(line[0]), int(line[1]), int(line[2])
                    string += '%-2s core %-2s core %-2s core %8.4f %8.4f %8.4f %8.4f\n' % (element_number[n1], element_number[n2], element_number[n3], float(line[6]), float(self.general[3][0]), float(self.general[39][0]), float(self.general[31][0]))
            libfile.write(string)



            #HBOND PARAMETERS
            string = '#\n'
            string += '#  Hydrogen bond parameters \n'
            string += '#\n'
            libfile.write(string)

            #HBOND PARAMETERS - CONJUGATION KCAL
            element_number = ['X']
            for line in self.onebody[4::4]:
                element_number.append(line[0])
            string = ''
            string += 'reaxff3_hbond kcal \n'
            for line in self.hbond[1:]:
                n2, n1, n3 = int(line[0]), int(line[1]), int(line[2])
                string += '%-2s core %-2s core %-2s core %8.4f %8.4f %8.4f %8.4f\n' % (element_number[n1], element_number[n2], element_number[n3], float(line[3]), float(line[4]), float(line[5]), float(line[6]))
            libfile.write(string)



            #TORSION PARAMETERS
            string = '#\n'
            string += '#  Torsion parameters \n'
            string += '#\n'
            libfile.write(string)

            #HBOND PARAMETERS - CONJUGATION KCAL
            element_number = ['X']
            for line in self.onebody[4::4]:
                element_number.append(line[0])
            string = ''
            string += 'reaxff4_torsion kcal \n'
            for line in self.fourbody[1:]:
                n1, n2, n3, n4 = int(line[0]), int(line[1]), int(line[2]), int(line[3])
                string += '%-2s core %-2s core %-2s core %-2s core %8.4f %8.4f %8.4f %8.4f %8.4f\n' % (element_number[n1], element_number[n2], element_number[n3], element_number[n4], float(line[4]), float(line[5]), float(line[6]), float(line[7]), float(line[8]))
            libfile.write(string)<|MERGE_RESOLUTION|>--- conflicted
+++ resolved
@@ -365,25 +365,12 @@
                     break
             line_number = (2 + (2*index))
 
-<<<<<<< HEAD
             #De_pipi
             De_pipi = float(self.twobody[line_number][3+2-1]) # 3rd term, +2 for atom indices, -1 for 0 indexing
             delta = bounds * np.absolute(De_pipi)
             self.twobody[line_number][3+2-1] = '<<De_pipi_'+e1+'_'+e2+'>>'
             self.params_write.append(['De_pipi_'+e1+'_'+e2, str(De_pipi-delta), str(De_pipi+delta)])
-=======
-        # De_pipi
-        for index, line in enumerate(self.twobody[2::2]):
-            if (int(line[0]) == ie1 and int(line[1]) == ie2) or (int(line[0]) == ie2 and int(line[1]) == ie1):
-                break
-        line_number = (2 + (2*index))
-
-        #De_pipi
-        De_pipi = float(self.twobody[line_number][3+2-1]) # 3rd term, +2 for atom indices, -1 for 0 indexing
-        delta = bounds * np.absolute(De_pipi)
-        self.twobody[line_number][3+2-1] = '<<De_pipi_'+e1+'_'+e2+'>>'
-        self.params_write.append(['De_pipi_'+e1+'_'+e2, str(De_pipi-delta), str(De_pipi+delta)])
->>>>>>> 8a6ab083
+
 
 
 
