<<<<<<< HEAD
"""A module provide general functions for EZFF."""
=======
"""This module provide general functions for EZFF"""

# General imports
>>>>>>> 59e96a47
import os
import sys
import numpy as np
import math
import random
from datetime import datetime
import xtal
from functools import partial

# EZFF imports
from .ffio import *
from .errors import *

# Optimizer imports
import nevergrad as ng
import mobopt
from pymoo.core.problem import Problem as pymoo_Problem
from pymoo.core.individual import Individual as pymoo_Individual
from pymoo.core.population import Population as pymoo_Population
from pymoo.algorithms.moo.nsga2 import NSGA2 as pymoo_NSGA2
from pymoo.algorithms.moo.nsga3 import NSGA3 as pymoo_NSGA3
from pymoo.algorithms.moo.unsga3 import UNSGA3 as pymoo_UNSGA3
from pymoo.algorithms.moo.ctaea import CTAEA as pymoo_CTAEA
from pymoo.algorithms.moo.sms import SMSEMOA as pymoo_SMSEMOA
from pymoo.util.ref_dirs import get_reference_directions as pymoo_get_reference_directions
from pymoo.algorithms.moo.rvea import RVEA as pymoo_RVEA
from pymoo.termination.max_eval import MaximumFunctionCallTermination
from pymoo.algorithms.soo.nonconvex.es import ES as pymoo_ES
from pymoo.algorithms.soo.nonconvex.nelder import NelderMead as pymoo_NelderMead
from pymoo.algorithms.soo.nonconvex.cmaes import CMAES as pymoo_CMAES
import platypus

# Parallel processing imports
from schwimmbad import MultiPool as sch_MultiPool
from schwimmbad import MPIPool as sch_MPIPool
from mpi4py import MPI
import multiprocessing



__version__ = '1.0.2' # Update setup.py if version changes


class FFParam(object):
    """
    Class for EZFF Forcefield Parametrization
    """

    def __init__(self, error_function=None, num_errors=None):
        """
        :param num_errors: Number of errors to be minimized for forcefield optimization
        :type num_errors: int

        :param error_function: User-defined function that takes-in a dictionary of variable-value pairs and outputs a list of computed errors
        :type error_function: function
        """
        self.error_function = error_function
        self.num_errors = num_errors
        self.relative_weights = np.array([1.0 for i in range(num_errors)])
        self.variables = []
        self.errors = []
        self.total_epochs = 0

    def read_variable_bounds(self, filename):
        """Read permissible lower and upper bounds for decision variables used in forcefields optimization

        :param filename: Name of text file listing bounds for each decision variable that must be optimized
        :type filename: str
        """
        self.variable_bounds = ffio.read_variable_bounds(filename)
        self.num_variables = len(self.variable_bounds.keys())
        self.variable_names = [key for key in self.variable_bounds.keys()]


    def read_forcefield_template(self, template_filename):
        """Read-in the forcefield template. The template is constructed from a functional forcefield file by replacing all optimizable numerical values with variable names enclosed within dual angled brackets << and >>.

        :param template_filename: Name of the forcefield template file to be read-in
        :type template_filename: str
        """
        self.forcefield_template = ffio.read_forcefield_template(template_filename)

    def set_algorithm(self, algo_string, population_size = None):
        """
        Set optimization algorithm. Initialize interfaces to external optimizers and return the algorithm object

        :param algo_string: Type of algorithm to parameterize the forcefield
        :type algo_string: str

        :param population_size: Number of candidate forcefields evaluated every epoch
        :type algo_string: int
        """

        self.population_size = population_size
        self.algo_string = algo_string

        ng_algos = ['NGOPT_SO', 'TWOPOINTSDE_SO','PORTFOLIODISCRETEONEPLUSONE_SO','ONEPLUSONE_SO','CMA_SO','TBPSA_SO', 'PSO_SO', 'SCRHAMMERSLEYSEARCHPLUSMIDDLEPOINT_SO', 'RANDOMSEARCH_SO']
        mobopt_algos = ['MOBO']
        pymoo_algos = ['NSGA2_MO_PYMOO', 'NSGA3_MO_PYMOO', 'UNSGA3_MO_PYMOO', 'CTAEA_MO_PYMOO', 'SMSEMOA_MO_PYMOO', 'RVEA_MO_PYMOO', 'ES_SO_PYMOO', 'NELDERMEAD_SO_PYMOO', 'CMAES_SO_PYMOO']
        platypus_algos = ['NSGA2_MO_PLATYPUS', 'NSGA3_MO_PLATYPUS', 'GDE3_MO_PLATYPUS']

        if algo_string.upper() in ng_algos:
            self.algo_framework = 'nevergrad'
            ng_variable_dict = ng.p.Dict()
            for variable in self.variable_bounds.keys():
                ng_variable_dict[variable] = ng.p.Scalar(lower = self.variable_bounds[variable][0], upper = self.variable_bounds[variable][1])

            if algo_string.upper() == 'NGOPT_SO':
                self.algorithm = ng.optimizers.NGOpt(parametrization=ng_variable_dict, budget=self.population_size, num_workers=2)
            elif algo_string.upper() == 'TWOPOINTSDE_SO':
                self.algorithm = ng.optimizers.TwoPointsDE(parametrization=ng_variable_dict, budget=self.population_size, num_workers=2)
            elif algo_string.upper() == 'PORTFOLIODISCRETEONEPLUSONE_SO':
                self.algorithm = ng.optimizers.PortfolioDiscreteOnePlusOne_SO(parametrization=ng_variable_dict, budget=self.population_size, num_workers=2)
            elif algo_string.upper() == 'ONEPLUSONE_SO':
                self.algorithm = ng.optimizers.OnePlusOne(parametrization=ng_variable_dict, budget=self.population_size, num_workers=2)
            elif algo_string.upper() == 'CMA_SO':
                self.algorithm = ng.optimizers.CMA(parametrization=ng_variable_dict, budget=self.population_size, num_workers=2)
            elif algo_string.upper() == 'TBPSA_SO':
                self.algorithm = ng.optimizers.TBPSA(parametrization=ng_variable_dict, budget=self.population_size, num_workers=2)
            elif algo_string.upper() == 'PSO_SO':
                self.algorithm = ng.optimizers.PSO(parametrization=ng_variable_dict, budget=self.population_size, num_workers=2)
            elif algo_string.upper() == 'SCRHAMMERSLEYSEARCHPLUSMIDDLEPOINT_SO':
                self.algorithm = ng.optimizers.ScrHammersleySearchPlusMiddlePoint(parametrization=ng_variable_dict, budget=self.population_size, num_workers=2)
            elif algo_string.upper() == 'RANDOMSEARCH_SO':
                self.algorithm = ng.optimizers.RandomSearch(parametrization=ng_variable_dict, budget=self.population_size, num_workers=2)

        elif algo_string.upper() in mobopt_algos:
            self.algo_framework = 'mobopt'
            var_mins = []
            var_maxs = []
            for variable in self.variable_bounds.keys():
                var_mins.append(self.variable_bounds[variable][0])
                var_maxs.append(self.variable_bounds[variable][1])
            self.mobopt_variable_bounds = np.vstack((var_mins, var_maxs)).T
            self.algorithm = mobopt.MOBayesianOpt(target = self.error_function, NObj = self.num_errors, pbounds = self.mobopt_variable_bounds)

        elif algo_string.upper() in pymoo_algos:
            self.algo_framework = 'pymoo'
            var_mins = []
            var_maxs = []
            for variable in self.variable_bounds.keys():
                var_mins.append(self.variable_bounds[variable][0])
                var_maxs.append(self.variable_bounds[variable][1])
            self.pymoo_problem = pymoo_Problem(n_var = self.num_variables, n_obj = self.num_errors, n_constr = 0, xl = var_mins, xu = var_maxs)

            self.normalize_errors()
            initial_population = []
            for varid, var in enumerate(self.variables):
                evaledsoln = pymoo_Individual()
                evaledsoln._X = var
                evaledsoln._F = self.normalized_errors[varid]
                initial_population.append(evaledsoln)

            if algo_string.upper() == 'NSGA2_MO_PYMOO':
                if initial_population == []:
                    self.algorithm = pymoo_NSGA2(self.population_size)
                else:
                    initial_population = pymoo_Population(initial_population)
                    self.algorithm = pymoo_NSGA2(self.population_size, sampling = initial_population)
                self.algorithm.setup(self.pymoo_problem, seed = np.random.randint(100000), verbose = False)

            elif algo_string.upper() == 'NSGA3_MO_PYMOO':
                # Identify number of reference points
                min_points = [math.comb(self.num_errors + ref_pts - 1, ref_pts) for ref_pts in range(25)]
                num_reference_points = np.sum(np.array(min_points) < self.population_size)
                reference_directions = pymoo_get_reference_directions("das-dennis", self.num_errors, n_partitions=num_reference_points)
                if initial_population == []:
                    self.algorithm = pymoo_NSGA3(pop_size=self.population_size, ref_dirs=reference_directions)
                else:
                    initial_population = pymoo_Population(initial_population)
                    self.algorithm = pymoo_NSGA3(pop_size=self.population_size, ref_dirs=reference_directions, sampling = initial_population)
                self.algorithm.setup(self.pymoo_problem, seed = np.random.randint(100000), verbose = False)

            elif algo_string.upper() == 'UNSGA3_MO_PYMOO':
                # Identify number of reference points
                min_points = [math.comb(self.num_errors + ref_pts - 1, ref_pts) for ref_pts in range(25)]
                num_reference_points = np.sum(np.array(min_points) < self.population_size)
                reference_directions = pymoo_get_reference_directions("das-dennis", self.num_errors, n_partitions=num_reference_points)
                if initial_population == []:
                    self.algorithm = pymoo_UNSGA3(pop_size=self.population_size, ref_dirs=reference_directions)
                else:
                    initial_population = pymoo_Population(initial_population)
                    self.algorithm = pymoo_UNSGA3(pop_size=self.population_size, ref_dirs=reference_directions, sampling = initial_population)
                self.algorithm.setup(self.pymoo_problem, seed = np.random.randint(100000), verbose = False)

            elif algo_string.upper() == 'CTAEA_MO_PYMOO':
                # Identify number of reference points
                min_points = [math.comb(self.num_errors + ref_pts - 1, ref_pts) for ref_pts in range(25)]
                num_reference_points = np.sum(np.array(min_points) < self.population_size)
                reference_directions = pymoo_get_reference_directions("das-dennis", self.num_errors, n_partitions=num_reference_points)
                if initial_population == []:
                    self.algorithm = pymoo_CTAEA(ref_dirs=reference_directions)
                else:
                    initial_population = pymoo_Population(initial_population)
                    self.algorithm = pymoo_CTAEA(ref_dirs=reference_directions, sampling = initial_population)
                self.algorithm.setup(self.pymoo_problem, seed = np.random.randint(100000), verbose = False)

            elif algo_string.upper() == 'SMSEMOA_MO_PYMOO':
                if initial_population == []:
                    self.algorithm = pymoo_SMSEMOA(self.population_size)
                else:
                    initial_population = pymoo_Population(initial_population)
                    self.algorithm = pymoo_SMSEMOA(self.population_size, sampling = initial_population)
                self.algorithm.setup(self.pymoo_problem, seed = np.random.randint(100000), verbose = False)

            elif algo_string.upper() == 'RVEA_MO_PYMOO':
                # Identify number of reference points
                min_points = [math.comb(self.num_errors + ref_pts - 1, ref_pts) for ref_pts in range(25)]
                num_reference_points = np.sum(np.array(min_points) < self.population_size)
                reference_directions = pymoo_get_reference_directions("das-dennis", self.num_errors, n_partitions=num_reference_points)
                if initial_population == []:
                    self.algorithm = pymoo_RVEA(ref_dirs=reference_directions, pop_size = self.population_size)
                    termination = MaximumFunctionCallTermination(5000)
                    self.algorithm.termination = termination
                else:
                    initial_population = pymoo_Population(initial_population)
                    self.algorithm = pymoo_RVEA(ref_dirs=reference_directions, sampling = initial_population, pop_size = self.population_size)
                    termination = MaximumFunctionCallTermination(5000)
                    self.algorithm.termination = termination
                self.algorithm.setup(self.pymoo_problem, seed = np.random.randint(100000), verbose = False)

            elif algo_string.upper() == 'ES_SO_PYMOO':
                if initial_population == []:
                    self.algorithm = pymoo_ES(n_offspring = self.population_size, pop_size = self.population_size)
                else:
                    initial_population = pymoo_Population(initial_population)
                    self.algorithm = pymoo_ES(n_offspring = self.population_size, pop_size = self.population_size, sampling = initial_population)
                self.algorithm.setup(self.pymoo_problem, seed = np.random.randint(100000), verbose = False)

            elif algo_string.upper() == 'NELDERMEAD_SO_PYMOO':
                if initial_population == []:
                    self.algorithm = pymoo_NelderMead()
                else:
                    initial_population = pymoo_Population(initial_population)
                    self.algorithm = pymoo_NelderMead()
                    self.algorithm.pop = initial_population
                self.algorithm.setup(self.pymoo_problem, seed = np.random.randint(100000), verbose = False)

            elif algo_string.upper() == 'CMAES_SO_PYMOO':
                x0_search = np.mean(self.variables, axis=0)
                if initial_population == []:
                    self.algorithm = pymoo_CMAES(x0 = x0_search)
                else:
                    initial_population = pymoo_Population(initial_population)
                    self.algorithm = pymoo_CMAES(x0 = x0_search)
                    self.algorithm.pop = initial_population
                self.algorithm.setup(self.pymoo_problem, seed = np.random.randint(100000), verbose = False)

        elif algo_string.upper() in platypus_algos:
            self.algo_framework = 'platypus'
            var_mins = []
            var_maxs = []
            for variable in self.variable_bounds.keys():
                var_mins.append(self.variable_bounds[variable][0])
                var_maxs.append(self.variable_bounds[variable][1])
            self.platypus_problem = platypus.Problem(self.num_variables, self.num_errors)
            self.platypus_problem.types = [platypus.Real(var_mins[i], var_maxs[i]) for i in range(self.num_variables)]

            self.normalize_errors()
            initial_population = []
            for varid, var in enumerate(self.variables):
                evaledsoln = platypus.Solution(self.platypus_problem)
                evaledsoln.variables[:] = list(var)
                evaledsoln.objectives[:] = list(self.normalized_errors[varid])
                initial_population.append(evaledsoln)

            if algo_string.upper() == 'NSGA2_MO_PLATYPUS':
                self.algorithm = platypus.NSGAII(self.platypus_problem, self.population_size)
                self.algorithm.variator = platypus.default_variator(self.platypus_problem)
                if len(initial_population) > 0:
                    self.algorithm.population = initial_population

            elif algo_string.upper() == 'NSGA3_MO_PLATYPUS':
                # Identify number of reference points
                min_points = [math.comb(self.num_errors + ref_pts - 1, ref_pts) for ref_pts in range(200)]
                num_reference_points = np.sum(np.array(min_points) < self.population_size)
                self.algorithm = platypus.NSGAIII(self.platypus_problem, divisions_outer = num_reference_points)
                self.algorithm.variator = platypus.default_variator(self.platypus_problem)
                if len(initial_population) > 0:
                    self.algorithm.population = initial_population

            if algo_string.upper() == 'GDE3_MO_PLATYPUS':
                self.algorithm = platypus.GDE3(self.platypus_problem, population_size = self.population_size)
                if len(initial_population) > 0:
                    self.algorithm.population = initial_population



    def ask(self):
        """
        Ask the optimization algorithm the next candidate variables for evaluation
        """
        new_variables = []
        if self.algo_framework == 'nevergrad':
            for i in range(self.population_size):
                newvar = self.algorithm.ask()
                new_var_as_list = np.array([newvar.value[self.variable_names[i]] for i in range(len(self.variable_names))])
                new_variables.append(new_var_as_list)
            return new_variables

        elif self.algo_framework == 'mobopt':
            q = 0.5
            prob = 0.1

            for pointID in range(len(self.variables)):
                self.algorithm.space.add_observation(np.array(self.variables[pointID]), np.array(self.normalized_errors[pointID]))

            for i in range(self.num_errors):
                yy = self.algorithm.space.f[:, i]
                self.algorithm.GP[i].fit(self.algorithm.space.x, yy)

            pop, logbook, front = mobopt._NSGA2.NSGAII(self.algorithm.NObj,
                                                       self.algorithm._MOBayesianOpt__ObjectiveGP,
                                                       self.algorithm.pbounds,
                                                       MU=self.population_size*2)


            Population = np.asarray(pop)
            IndexF, FatorF = self.algorithm._MOBayesianOpt__LargestOfLeast(front, self.algorithm.space.f)
            IndexPop, FatorPop = self.algorithm._MOBayesianOpt__LargestOfLeast(Population, self.algorithm.space.x)

            Fator = q * FatorF + (1-q) * FatorPop
            sorted_ids = np.argsort(Fator)


            for i in range(self.population_size):
                Index_try = int(np.argwhere(sorted_ids == np.max(sorted_ids)-i))
                self.algorithm.x_try = Population[Index_try]

                if self.algorithm.space.RS.uniform() < prob:
                    if self.algorithm.NParam > 1:
                        ii = self.algorithm.space.RS.randint(low=0, high=self.algorithm.NParam - 1)
                    else:
                        ii = 0

                    self.algorithm.x_try[ii] = self.algorithm.space.RS.uniform(low=self.algorithm.pbounds[ii][0],high=self.algorithm.pbounds[ii][1])

                new_variables.append(self.algorithm.x_try)

            return new_variables


        elif self.algo_framework == 'pymoo':
            while (len(new_variables) < self.population_size):
                newXs = self.algorithm.ask()

                for newX in newXs:
                    new_variables.append(newX.X)

            return new_variables


        elif self.algo_framework == 'platypus':
            if self.algo_string.upper() == 'NSGA2_MO_PLATYPUS':
                platypus.nondominated_sort(self.algorithm.population)
                self.algorithm.population = platypus.nondominated_truncate(self.algorithm.population, self.population_size)
                for i in range(self.population_size):
                    parents = self.algorithm.selector.select(self.algorithm.variator.arity, self.algorithm.population)
                    single_offspring = self.algorithm.variator.evolve(parents)
                    new_variables.append(single_offspring[0].variables[:])
                    new_variables.append(single_offspring[1].variables[:])
                new_variables = random.sample(new_variables, self.population_size)
            elif self.algo_string.upper() == 'NSGA3_MO_PLATYPUS':
                platypus.nondominated_sort(self.algorithm.population)
                self.algorithm.population = self.algorithm._reference_point_truncate(self.algorithm.population, self.population_size)
                for i in range(self.population_size):
                    parents = self.algorithm.selector.select(self.algorithm.variator.arity, self.algorithm.population)
                    single_offspring = self.algorithm.variator.evolve(parents)
                    new_variables.append(single_offspring[0].variables[:])
                    new_variables.append(single_offspring[1].variables[:])
                new_variables = random.sample(new_variables, self.population_size)
            elif self.algo_string.upper() == 'GDE3_MO_PLATYPUS':
                self.algorithm.population = self.algorithm.survival(self.algorithm.population)
                for i in range(self.population_size):
                    parents = self.algorithm.select(i, self.algorithm.variator.arity)
                    single_offspring = self.algorithm.variator.evolve(parents)
                    new_variables.append(single_offspring[0].variables[:])
                #     new_variables.append(single_offspring[1].variables[:])
                # new_variables = random.sample(list(set(new_variables)), self.population_size)

            return new_variables



    def parameterize(self, num_epochs = None, pool = None):
        """
        The optimize function provides a uniform wrapper to solve the EZFF problem using the algorithm(s) provided.

        :param num_epochs: Number of epochs to perform the optimization for. If multiple algorithms are specified, one iteration value should be provided for each algorithm
        :type num_epochs: int

        :param pool: Multiprocessing or MPI Pool for forcefield parameterization
        :type pool: Multiprocessing or MPI Pool object
        """
        self.pool = pool
        if self.algo_framework == 'nevergrad':
            for epoch in range(num_epochs):

                self.total_epochs += 1
                self.normalize_errors()

                self.set_algorithm(algo_string = self.algo_string, population_size = self.population_size)

                for computed_id, computed in enumerate(self.variables):
                    computed_value = {k:v for (k,v) in zip(self.variable_names,computed)}
                    self.algorithm.suggest(computed_value)
                    asked_suggestion = self.algorithm.ask()
                    self.algorithm.tell(asked_suggestion, self.normalized_errors[computed_id])

                new_variables = self.ask()
                new_errors = []

                if self.pool is None:
                    for variable in new_variables:
                        variable_dict = dict(zip(self.variable_names, variable))
                        error = self.error_function(variable_dict, self.forcefield_template)
                        new_errors.append(error)
                else:
                    if self.pool_type == 'mpi':
                        if not self.pool.is_master():
                            pool.wait()

                    variable_dict_list = [dict(zip(self.variable_names, variable)) for variable in new_variables]
                    new_errors = self.pool.map(partial(self.error_function, template = self.forcefield_template), variable_dict_list)

                for variable_id, variable in enumerate(new_variables):
                    self.variables.append(variable)
                    self.errors.append(new_errors[variable_id])

                self._write_out_forcefields()


        elif self.algo_framework == 'mobopt':
            for epoch in range(num_epochs):

                self.total_epochs += 1
                self.normalize_errors()

                self.set_algorithm(algo_string = self.algo_string, population_size = self.population_size)

                new_variables = self.ask()
                new_errors = []

                if self.pool is None:
                    for variable in new_variables:
                        variable_dict = dict(zip(self.variable_names, variable))
                        error = self.error_function(variable_dict, self.forcefield_template)
                        new_errors.append(error)
                else:
                    if self.pool_type == 'mpi':
                        if not self.pool.is_master():
                            pool.wait()

                    variable_dict_list = [dict(zip(self.variable_names, variable)) for variable in new_variables]
                    new_errors = self.pool.map(partial(self.error_function, template = self.forcefield_template), variable_dict_list)

                for variable_id, variable in enumerate(new_variables):
                    self.variables.append(variable)
                    self.errors.append(new_errors[variable_id])

                self._write_out_forcefields()


        elif self.algo_framework == 'pymoo':
            for epoch in range(num_epochs):

                self.total_epochs += 1
                self.normalize_errors()

                self.set_algorithm(algo_string = self.algo_string, population_size = self.population_size)

                new_variables = self.ask()
                new_errors = []

                if self.pool is None:
                    for variable in new_variables:
                        variable_dict = dict(zip(self.variable_names, variable))
                        error = self.error_function(variable_dict, self.forcefield_template)
                        new_errors.append(error)
                else:
                    if self.pool_type == 'mpi':
                        if not self.pool.is_master():
                            pool.wait()

                    variable_dict_list = [dict(zip(self.variable_names, variable)) for variable in new_variables]
                    new_errors = self.pool.map(partial(self.error_function, template = self.forcefield_template), variable_dict_list)

                for variable_id, variable in enumerate(new_variables):
                    self.variables.append(variable)
                    self.errors.append(new_errors[variable_id])

                self._write_out_forcefields()


        elif self.algo_framework == 'platypus':
            for epoch in range(num_epochs):

                self.total_epochs += 1
                self.normalize_errors()

                self.set_algorithm(algo_string = self.algo_string, population_size = self.population_size)

                new_variables = self.ask()
                new_errors = []

                if self.pool is None:
                    for variable in new_variables:
                        variable_dict = dict(zip(self.variable_names, variable))
                        error = self.error_function(variable_dict, self.forcefield_template)
                        new_errors.append(error)

                    # for variable_id, variable in enumerate(new_variables):
                    #     self.variables.append(variable)
                    #     self.errors.append(new_errors[variable_id])

                else:
                    if self.pool_type == 'mpi':
                        if not self.pool.is_master():
                            pool.wait()

                    variable_dict_list = [dict(zip(self.variable_names, variable)) for variable in new_variables]
                    new_errors = self.pool.map(partial(self.error_function, template = self.forcefield_template), variable_dict_list)

                    # for variable_id, variable in enumerate(new_variables):
                    #     self.variables.append(variable)
                    #     self.errors.append(new_errors[variable_id])


                for variable_id, variable in enumerate(new_variables):
                    self.variables.append(variable)
                    self.errors.append(new_errors[variable_id])

                self._write_out_forcefields()



    def _write_out_forcefields(self):
        print('Epoch: '+ str(self.total_epochs))

        if not (self.algo_string.upper() == 'RANDOMSEARCH_SO'):
            # Make output files/directories
            outdir = 'results/' + str(self.total_epochs)
            if not os.path.isdir(outdir):
                os.makedirs(outdir)

            varfilename = outdir + '/variables'
            errfilename = outdir + '/errors'
            varfile = open(varfilename, 'w')
            errfile = open(errfilename, 'w')

            reco_vars, reco_errs = self.get_best_recommendation()

            if self.algo_framework == 'nevergrad' and self.num_errors == 1:
                reco_vars = [[reco_vars[key] for key in self.variable_names]]
                reco_errs = [[reco_errs]]

            for reco_id, reco_var in enumerate(reco_vars):
                varfile.write(' '.join([str(variable) for variable in reco_var]))
                varfile.write('\n')
                if self.algo_framework == 'mobopt':
                    errfile.write(' '.join([str(0.0 - error) for error in reco_errs[reco_id]]))
                else:
                    errfile.write(' '.join([str(error) for error in reco_errs[reco_id]]))
                errfile.write('\n')
            varfile.close()
            errfile.close()

            all_evaluated_filename = outdir + '/all_evaluated_'
            self.save_evaluated(all_evaluated_filename)

            if self.total_epochs % 5 == 0:
                if not os.path.isdir(outdir+'/forcefields'):
                    os.makedirs(outdir+'/forcefields')
                for reco_id, reco_var in enumerate(reco_vars):
                #for sol_index, solution in enumerate(unique(nondominated(algorithm_for_this_stage.result))):
                    ff_name = outdir + '/forcefields/FF_' + str(reco_id+1)
                    parameters_dict = dict(zip(self.variable_names, reco_var))
                    generate_forcefield(self.forcefield_template, parameters_dict, outfile=ff_name)






    def get_best_recommendation(self):
        """
        Return the best variables evaluated so far
        """
        best_variables = None
        best_errors = None
        if self.algo_framework == 'nevergrad':
            best_recommendation = self.algorithm.provide_recommendation()
            best_variables = best_recommendation.value
            best_errors = best_recommendation.loss
        elif self.algo_framework == 'mobopt':
            best_errors, best_variables = self.algorithm.space.ParetoSet()
        elif self.algo_framework == 'pymoo':
            self.normalize_errors()
            initial_population = []
            for varid, var in enumerate(self.variables):
                evaledsoln = pymoo_Individual()
                evaledsoln._X = var
                evaledsoln._F = self.normalized_errors[varid]
                initial_population.append(evaledsoln)
            initial_population = pymoo_Population(initial_population)
            if '_SO_' in self.algo_string:
                self.algorithm.pop = initial_population
                self.algorithm._set_optimum()
            else:
                self.algorithm.tell(infills = initial_population)
            best_recommendation = self.algorithm.result()
            best_variables = best_recommendation.X
            best_errors = best_recommendation.F
        elif self.algo_framework == 'platypus':
            platypus.nondominated_sort(self.algorithm.population)
            recommendation = platypus.unique(platypus.nondominated(self.algorithm.population))
            best_variables = []
            best_errors = []
            recommendation = list(set(recommendation))   # Remove duplicates
            for single_reco in recommendation:
                best_variables.append(single_reco.variables[:])
                best_errors.append(single_reco.objectives[:])

        return [best_variables, best_errors]


    def generate_pool(self, pool_type):
        """
        Return a parallel pool object

        :param pool_type: Type of parallel pool
        :type pool_type: str
        """
        if pool_type == 'multi':
            self.pool_type = 'multi'
            return sch_MultiPool()
        elif pool_type == 'mpi':
            self.pool_type = 'mpi'
            return sch_MPIPool()

    def save_evaluated(self,filename):
        """
        Save all variables evaluated so far as a zipped numpy array

        :param filename: File to which variables are saved
        :type filename: str
        """
        timestamp = datetime.now().strftime("%y%m%d_%H%M%S")
        filename = filename+timestamp+'.npz'
        np.savez(filename, variables=np.array(self.variables), errors=np.array(self.errors))

    def load_evaluated(self,filename):
        """
        Load all variables evaluated from a zipped numpy array

        :param filename: File to load variables from
        :type filename: str
        """
        fileobj = np.load(filename)
        vars = fileobj['variables']
        errs = fileobj['errors']
        for varid, var in enumerate(vars):
            self.variables.append(var)
            self.errors.append(errs[varid])


    def normalize_errors(self, scale = 2.0):
        self.normalized_errors = []
        if len(self.errors) > 0:
            maximums = np.nanmax(self.errors, axis=0)
            maximums[np.isnan(maximums)] = 100.0
            for var in self.errors:
                if np.any(np.isnan(var)):
                    self.normalized_errors.append(maximums * scale)
                else:
                    self.normalized_errors.append(var)

        self.normalized_errors = np.array(self.normalized_errors)
        if self.algo_framework == 'mobopt':
            self.normalized_errors = 0.0 - self.normalized_errors    # MOBOPT will only attempt to maximize the error function



def get_pool_rank():
    """
    Return the rank of the current process in a parallel setting
    """
    try:
        myrank = multiprocessing.current_process()._identity[0]
        return myrank                     # return rank of multiprocessing process, if available
    except:
        return MPI.COMM_WORLD.Get_rank()  # return rank of MPI process, or 0 if there is no MPI<|MERGE_RESOLUTION|>--- conflicted
+++ resolved
@@ -1,10 +1,6 @@
-<<<<<<< HEAD
-"""A module provide general functions for EZFF."""
-=======
 """This module provide general functions for EZFF"""
 
 # General imports
->>>>>>> 59e96a47
 import os
 import sys
 import numpy as np
